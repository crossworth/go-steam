--- conflicted
+++ resolved
@@ -139,14 +139,9 @@
 	return nil
 }
 
-<<<<<<< HEAD
 // LogOnAnonymous logs on with an anonymous user account on the global cell id
 // https://github.com/SteamDatabase/SteamTracking/blob/master/ClientExtracted/steam/cached/CellMap.vdf
-func (a *Auth) LogOnAnonymousOnGlobalCellID() error {
-=======
-// LogOnAnonymous logs on with an anonymous user account
-func (a *Auth) LogOnAnonymous() {
->>>>>>> 6a3a60f3
+func (a *Auth) LogOnAnonymousOnGlobalCellID() {
 	steamID := steamid.New(
 		steamlang.EAccountType_AnonUser,
 		steamlang.EUniverse_Public,
